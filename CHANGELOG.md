# Changelog

<<<<<<< HEAD
## 26.0.0
  - Remove Dropbox Passwords support as it is no longer available
  - Remove Kaspersky Password Manager support as we don't support it anymore
=======
## 25.0.1
  - ProtonPass: fixed a bug with single shared items causing `Client.OpenAll` to fail
>>>>>>> bc119b57

## 25.0.0
  - ProtonPass: added support for single item retrieval (see `Client.GetItem`, also see `UPGRADE.md` for upgrading
    instructions)
  - ProtonPass: added support for multiple listing and opening individual vaults (see `Client.ListAllVaults`,
    `Client.DownloadVault`, also see `UPGRADE.md` for upgrading instructions)
  - ProtonPass: fixed a bug with extra password causing the login to fail
  - General: removed the RestSharp dependency

## 24.0.0
  - ZohoVault: added support for single item retrieval (see `Client.GetItem`, also see `UPGRADE.md`
    for upgrading instructions)

## 23.0.0
  - Bitwarden: added support for single item retrieval (see `Client.GetItem`)

## 22.1.0 (combines both 21.1.0 and 22.0.3)
  - Bitwarden: added support for SSH keys (see `Vault.SshKeys`)

## 21.1.0 (out of order release, based on 21.0.4)
  - 1Password: added support for single item retrieval (see `Client.GetItem`)

## 22.0.3
  - LastPass: fixed a bug with some MFA methods not working correctly

## 22.0.2
  - LastPass: the module refactored to be completely async (major incompatible API change)
  - LastPass: Azure AD SSO support
  - LastPass: Avalonia UI based GUI example program
  - LastPass: added support for application side cancellation of the login process via `CancellationToken`
  - LastPass: added support for MFA method selection in the MFA flow in the UI
  - LastPass: added support for multiple attempts in the MFA flow in the UI
  - LastPass: fixed some bugs in Duo support
  - LastPass: removed support for private LastPass Duo handling method (only Duo Web SDK is supported now)
  - LastPass: removed support for Salesforce Authenticator MFA method
  - LastPass: fixed a bug with sometimes not remembering the trusted device
  - LastPass: fixed a bug with incorrect username/password detection
  - LastPass: now uses .NET native JSON parser under the hood

## 21.0.4
  - Dashlane: bumped the client version to get rid of the "unsupported" error

## 21.0.3
  - ProtonPass: fixed a bug that occured when both 2FA and the extra password were used with no
    stored access tokens

## 21.0.2
  - ProtonPass: fixed a bug that occured sometimes while parsing the FIDO2 2FA settings

## 21.0.1
  - 1Password: fixed a bug with WebAuthn 2FA on non .com domains

## 21.0.0
  - ProtonPass: added support for the extra password to unlock the vault
  - ProtonPass: added support for the 2FA Google Authenticator (TOTP) method

## 20.0.1
  - LastPass: fixed a problem with the new logging feature that was causing a crash in some situations

## 20.0.0
  - 1Password: added GetPrivateKey method to convert between different formats of private keys
    (OpenSSH, PKCS#8, PKCS#1 are supported)
  - 1Password: SshKey.Key removed as it was confusing

## 19.3.0
  - 1Password: added support for SSH keys stored in the vault (see `Vault.SshKeys`)

## 19.2.2
  - LastPass: added even more filters to remove sensitive information from the log

## 19.2.1
  - LastPass: added more filters to remove sensitive information from the log

## 19.2.0
  - LastPass: added a logging facility via ISecureLogger interface. In addition to that the log is
    attached to the exception in case of a failure. Controlled by `ParserOptions.EnabledLogging`.

## 19.1.5
  - ZohoVault: fixed a different problem with login on Android

## 19.1.4
  - ZohoVault: fixed a problem with login that sometimes occured on iOS and Android .NET 8 platforms

## 19.1.0
  - Bitwarden: added support for custom fields in the vault accounts (see `Account.CustomFields`)

## 19.0.0
  - All: removed all the legacy .NET platforms namely .NET Framework 4.8, .NET Standard 2.0 and all
    Mono based variants. Only .NET 6.0 and 8.0 are supported now.
  - All: all dependencies are upgraded to the latest versions
  - All: the assembly version is properly set now in the release DLLs

## 18.0.0
  - ZohoVault: added cookie-based session storage to save on "full logins". See `ZohoVault.Settings`.

## 17.0.0
  - ProtonPass: initial release (see preview releases for the changes)
  - Bitwarden: added support for the new encryption scheme with individual keys for each item

## 17.0.0-preview.3
  - ProtonPass: added vault ID (see Vault.Id)
  - ProtonPass: trashed items are now ignored

## 17.0.0-preview.2
  - ProtonPass: added support for multiple vaults (Vault.Open -> Vault.OpenAll)

## 17.0.0-preview
  - ProtonPass: added support for the ProtonPass password manager. This is a preview release and the
    API is subject to change. Currently only the basic features are supported: single vault, no
    sharing, no MFA. This is the first async module in the library.
  - All: new dependency: RestSharp 110.2.0
  - All: new dependency: BCrypt.Net-Next 4.0.3
  - All: new dependency: PgpCore 6.4.1
  - All: new dependency: Google.Protobuf 3.27.1
  - All: upgraded BouncyCastle.Cryptography to 2.4.0
  - All: fixed all warnings in the code

## 16.2.0
  - LastPass: added support for the URL field encryption

## 16.1.0
  - Bitwarden: added support for the Duo V4 and the universal prompt
  - Bitwarden: fixed the interactive browser mode that only requires th username and the password
    to log in
  - LastPass: added support for the Duo V4 and the universal prompt
  - Duo: added support for the traditional prompt detection
  - Duo: added better error handling in the situations when no devices are added

## 16.0.0
  - Dropbox Passwords: added Client UI methods to allow the user to cancel and re-trigger the device
    enrollment process
  - Dropbox Passwords: improve enrollment process handling, allow longer enrollment sequences

## 15.0.0
  - Dropbox Passwords: added the device name configuration options, this name is displayed to
    the user during the login sequence

## 14.1.3
  - Dashlane: fixed a login problem with malformed email 2FA tokens
  - Dashlane: fixed the resend email token functionality

## 14.1.2
  - Dashlane: fixed a login problem when email 2FA tokens were used

## 14.1.1
  - Dashlane: updated the login protocol, which fixes recent login problems

## 14.1.0
  - ZohoVault: added support for any region, not only a fixed list of data centers. zohocloud.ca and
    other previously unsupported regions work now.

## 14.0.1
  - LastPass: fixed a rare problem with the vault parsing

## 14.0.0
  - Dropbox Passwords: initial release

## 13.2.0
  - 1Password: added support for multiple WebAuthn keys

## 13.1.1
  - ZohoVault: fixed a problem at login that started happening recently after the protocol change

## 13.1.0
  - Global: Bouncy Castle dependency added to `net48` and `netstandard2.0` targets (not to `net6.0`)
    in the main project file
  - 1Password: added support for RSA-OAEP-256 encryption (via Bouncy Castle on Mono and
    `netstandard2.0` platforms)
  - 1Password: OTP fields are parsed and are available now via `Account.Otps` property
  - 1Password: fixed parsing of some specific fields that were causing crashes before, like the
    address or "sign with" fields
  - 1Password: fixed a BadRequest HTTP 400 error on Xamarin/Android

## 13.0.0
  - 1Password: service account support. API breaking change! Please check the provided example
    program for the new API. Mainly the `ClientInfo` class is split into `Credentials` and
    `AppInfo`. `Credentials` is used only in the regular login mode. To use the service account mode
    see the `ServiceAccount` overload.

## 12.3.0
  - Bitwarden: Argon2id KDF support added

## 12.2.1
  - 1Password: fixed broken platform detection on iOS that prevented from logging in correctly

## 12.2.0
  - Duo: added V4 protocol support with mobile push, passcodes, sms codes and calls
  - 1Password: added Duo V4 when available

## 12.1.1
  - 1Password: fixed the recently released broken feature to send the device name and model parameters
    to prevent the application from being registered with the "Unknown device" label in the account
    control panel

## 12.1.0
  - ZohoVault: fixed "remember me" option which got broken at point when Zoho changed something on
    their side

## 12.0.0
  - LastPass: added support for Salesforce Authenticator MFA method (enterprise accounts only, thanks
    to Kyle Spearrin @kspearrin)

## 11.0.0
  - 1Password: added support for "remember me" option when WebAuthn MFA is used
  - 1Password: added the device name and model parameters to prevent the application from being
    registered with the "Unknown device" label in the account control panel
  - 1Password: the operating system is passed to the server during device registration
  - All: allow WebAuthn to be used on any Windows platform regardless of the .NET environment
    (.NET Framework, .NET Core or .NET 5/6/7)

## 10.5.0
  - All: target the latest .NET Framework 4.8 instead of 4.7.2 in attempt to solve TLS 1.3 issues

## 10.4.0
  - LastPass: parse TOTP value when available (enterprise accounts only) and return in `Account.Totp`

## 10.3.0
  - LastPass: added support for the favorite flag for the parsed items (see `IsFavorite` in `Account`)
  - LastPass: set a flag when the item is shared (see `IsShared` in `Account`)
  - LastPass: added `ParserOptions.ParseSecureNotesToAccount` to control whether the secure notes
    should be parsed into accounts or left as is. This allows extraction of all secure notes, not
    only of the "server" type (thanks to Kyle Spearrin @kspearrin)

## 10.2.1
  - Bitwarden: fixed an "unusual traffic" error that was happening in some setups

## 10.2.0
  - 1Password: added support for WebAuthn MFA with USB keys on Windows 10+

## 10.1.0
  - Dashlane: added support for "Always on" OTP
  - Dashlane: fixed a login problem on Windows

## 10.0.0
  - Dashlane: new web protocol to replace the outdated and no longer supported desktop protocol

## 9.1.1
  - Newtonsoft.Json upgraded to 13.0.1 to fix a potential vulnerability

## 9.1.0
  - LastPass: added support to the regional server redirect

## 9.0.2
  - LastPass: fixed a bug where login might fail when the email contained upper case
    letters

## 9.0.1
  - ZohoVault: fixed a bug where logout might fail due to too many HTTP redirects

## 9.0.0
  - Bitwarden: collections and organizations added to the vault
  - Bitwarden: accounts changed to store collection IDs and not collection names
  - Bitwarden: errors collected during parsing and decryption are now stored in the vault
  - Bitwarden: occasional inverted "hide password" flag bug fixed

## 8.7.0
  - Bitwarden: private and organization collection support
  - Bitwarden: "hide password" collection flag support

## 8.6.4
  - 1Password: fixed a bug where login might fail when emails contain uppercase
    letters

## 8.6.3
  - 1Password: changed to client name/version to the latest CLI to minimize the
    "deprecated" errors in the future

## 8.6.2
  - 1Password: bumped the client version to get rid of the "deprecated" error

## 8.6.1
  - 1Password: bumped the client version to get rid of the "deprecated" error

## 8.6.0
  - Bitwarden: new CLI/API to bypass the captcha

## 8.5.3
  - Bitwarden: updated the login protocol to match the latest server software updates

## 8.5.2
  - ZohoVault: fixed a vault parsing problem for records with missing attributes

## 8.5.1
  - Bitwarden: fixed a problem with some private RSA keys causing crashes

## 8.5.0
  - Bitwarden: added support for Duo MFA option for organizations

## 8.4.9
  - Dashlane: fixed major performance issues when opening large vaults

## 8.4.8
  - 1Password: bumped the client version to get rid of the "deprecated" error

## 8.4.7
  - 1Password: fixed a rarely occurring issue with the decryption of the keysets

## 8.4.6
  - 1Password: the login protocol updated to match the current
  - 1Password: better error reporting on failures

## 8.4.5
  - RoboForm: fixed a crash when account parsing failed. Now the accounts that
    failed to parse are marked with "failed to parse".

## 8.4.4
  - Bitwarden: fixed a protocol change
  - Bitwarden: handle "too many requests" error in a better way

## 8.4.3
  - LastPass: fixed a problem during login where it would fail with an unknown error

## 8.4.2
  - Kaspersky: fixed a problem during login (obsolete cookie)

## 8.4.1
  - Kdbx: added public facing API that was forgotten in 8.4.0

## 8.4.0
  - Kdbx: added overloads to the API that take streams and byte arrays as input

## 8.3.0
  - Bitwarden: added support for TOTP and DeletedDate fields

## 8.2.7
  - Kaspersky: fixed a problem during login

## 8.2.6
  - TrueKey: fixed a problem that happened for some accounts during the login
    sequence

## 8.2.5
  - Kaspersky: fixed downloading of large vaults with lots of items or edits

## 8.2.4
  - ZohoVault: 200 vault item limit removed

## 8.2.3
  - 1Password: authentication protocol upgraded to the current version v3

## 8.2.2
  - Kaspersky: web socket connection timeout increased to 30 seconds to help
    with the slow networks

## 8.2.1
  - Kaspersky: fixed occasional crashes in logout

## 8.2.0
  - Kaspersky: added support for folders

## 8.1.1
  - Kaspersky: the now defunct HTTP BOSH protocol is replaced with a new web
    socket XMPP protocol implementation

## 8.1.0
  - Kdbx: added support for additional account fields (see Account.Fields
    property)
  - Kdbx: the account path is now built starting from the root folder

## 8.0.0
  - Kdbx: added support for KeePass KDBX 4 file format

## 7.0.0
  - ZohoVault: new log in protocol supported
  - ZohoVault: Zoho removed support for original YubiKey, removed support for
    it. FIDO U2F is not supported yet.
  - ZohoVault: `Ui` class refactored to `Ui.IUi` interface

## 6.0.0
  - 1Password: changed the API to allow selective vault retrieval and on
    demand decryption. All the Vault and Account properties are now lazily
    decrypted and cached.
  - 1Password: ILogger interface removed

## 5.0.1
  - 1Password: fixed a crash when the "require modern app" option is enabled

## 5.0.0
  - Kaspersky: Kaspersky Password Manager support added

## 4.1.0
  - RoboForm: added support for shared folders

## 4.0.1
  - RoboForm: fixed a crash on vaults with additional root folder siblings
    (this happens, for example, when the vault has had its master password
    changed)

## 4.0.0
  - OpVault: ported from the original repo and now could be used

## 3.0.0
  - Bitwarden: added support for the Duo multifactor authentication
  - Examples: many refactored to share code and make things simpler

## 2.0.0
  - LastPass: added support for the Duo SDK option in the settings to allow
    for the Duo device selection
  - LastPass: added support for passcodes for the out-of-band authentication
    modes
  - LastPass: Toopher support removed as it's no longer available
  - LastPass: `Ui` class refactored to `Ui.IUi` interface

## 1.0.0
  - Duo: moved out of Bitwarden and made part of the Common module so it could
    be used by other modules
  - Bitwarden: `Ui` class refactored to `Ui.IUi` interface

## 0.10.4
  - StickyPassword: support for second factor PIN code from the verification
    email for new devices

## 0.10.3
  - StickyPassword: fixed issues with incorrect exceptions thrown on Mono

## 0.10.2
  - StickyPassword: fixed Xamarin.Android problem with the Date header formatting

## 0.10.1
  - TrueKey: fixed a crash that sometimes happened during the login process

## 0.10.0
  - LastPass: ported from the original repo and now could be used
  - Better error handling in Crypto on Mono

## 0.9.0
  - TrueKey: ported from the original repo and now could be used
  - Dashlane: the last System exceptions replaced with project local ones
  - Examples: plain storage now stores all values in base64 (incompatible with
    `storage.yaml` from the previous versions)

## 0.8.0
  - StickyPassword: ported from the original repo and now could be used

## 0.7.1
  - Unfinished StickyPassword port removed from the release

## 0.7.0
  - The main library compiles with C# 8 instead of C# 7.3
  - 1Password: support for "server" secrets
  - ZohoVault: fixed a rare bug with MFA and region redirect

## 0.6.0
  - Default `ISecureStorage` implementation that does nothing (`NullStorage`)
    and could be used to disable "remember me" feature.

## 0.5.0
  - RoboForm: ported from the original repo and now could be used
  - ZohoVault: MFA "remember me" option
  - Bitwarden: Fixed Duo on Xamarin Android

## 0.4.0
  - ZohoVault: support for regions
  - ZohoVault: support for shared items
  - ZohoVault: fixed a crash with enabled MFA

## 0.3.0
  - The main library compiles with C# 7.3 instead of C# 6.0
  - 1Password: ported from the original repo and now could be used
  - Dashlane: fixed a crash with edited entries in the vault

## 0.2.5
  - The changelog has not been kept before 0.3.0. There has been a lot of
    changes related to the porting of Bitwarden, Dashlane and ZohoVault, as
    well as CI and common library improvements.<|MERGE_RESOLUTION|>--- conflicted
+++ resolved
@@ -1,13 +1,11 @@
 # Changelog
 
-<<<<<<< HEAD
+## 25.0.1 (out of order release, based on 25.0.0)
+  - ProtonPass: fixed a bug with single shared items causing `Client.OpenAll` to fail
+
 ## 26.0.0
   - Remove Dropbox Passwords support as it is no longer available
   - Remove Kaspersky Password Manager support as we don't support it anymore
-=======
-## 25.0.1
-  - ProtonPass: fixed a bug with single shared items causing `Client.OpenAll` to fail
->>>>>>> bc119b57
 
 ## 25.0.0
   - ProtonPass: added support for single item retrieval (see `Client.GetItem`, also see `UPGRADE.md` for upgrading
